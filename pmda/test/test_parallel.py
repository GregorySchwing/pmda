# -*- Mode: python; tab-width: 4; indent-tabs-mode:nil; coding:utf-8 -*-
# vim: tabstop=4 expandtab shiftwidth=4 softtabstop=4
#
# PMDA
# Copyright (c) 2017 The MDAnalysis Development Team and contributors
# (see the file AUTHORS for the full list of names)
#
# Released under the GNU Public Licence, v2 or any higher version
from __future__ import absolute_import

import numpy as np
import pytest
import MDAnalysis as mda
from MDAnalysisTests.datafiles import DCD, PSF
import joblib

from dask import distributed

from pmda import parallel


def test_timeing():
    io = np.arange(5)
    compute = np.arange(5) + 1
    total = 5
    universe = np.arange(2)
    prepare = 3
    conclude = 6

    timing = parallel.Timing(io, compute, total, universe, prepare, conclude)

    np.testing.assert_equal(timing.io, io)
    np.testing.assert_equal(timing.compute, compute)
    np.testing.assert_equal(timing.total, total)
    np.testing.assert_equal(timing.universe, universe)
    np.testing.assert_equal(timing.cumulate_time, np.sum(io) + np.sum(compute))
    np.testing.assert_equal(timing.prepare, prepare)
    np.testing.assert_equal(timing.conclude, conclude)


class NoneAnalysis(parallel.ParallelAnalysisBase):
    def __init__(self, atomgroup):
        universe = atomgroup.universe
        super(NoneAnalysis, self).__init__(universe, (atomgroup, ))

    def _prepare(self):
        pass

    def _conclude(self):
        self.res = np.hstack(self._results)

    def _single_frame(self, ts, atomgroups):
        return ts.frame


@pytest.fixture
def analysis():
    u = mda.Universe(PSF, DCD)
    ana = NoneAnalysis(u.atoms)
    return ana


def test_wrong_scheduler(analysis):
    with pytest.raises(ValueError):
        analysis.run(scheduler=2)


@pytest.mark.parametrize('n_jobs', (1, 2))
def test_all_frames(analysis, n_jobs):
    analysis.run(n_jobs=n_jobs)
    u = mda.Universe(analysis._top, analysis._traj)
    assert len(analysis.res) == u.trajectory.n_frames


@pytest.mark.parametrize('n_jobs', (1, 2))
def test_sub_frames(analysis, n_jobs):
    analysis.run(start=10, stop=50, step=10, n_jobs=n_jobs)
    np.testing.assert_almost_equal(analysis.res, [10, 20, 30, 40])


@pytest.mark.parametrize('n_jobs', (1, 2, 3))
def test_no_frames(analysis, n_jobs):
    u = mda.Universe(analysis._top, analysis._traj)
    n_frames = u.trajectory.n_frames
    with pytest.warns(UserWarning):
        analysis.run(start=n_frames, stop=n_frames+1, n_jobs=n_jobs)
    assert len(analysis.res) == 0
    np.testing.assert_equal(analysis.res, [])
    np.testing.assert_equal(analysis.timing.compute, [])
    np.testing.assert_equal(analysis.timing.io, [])
    assert analysis.timing.universe == 0


<<<<<<< HEAD
@pytest.fixture(scope='session', params=('distributed', 'multiprocessing'))
def scheduler(request, client):
    if request.param == 'distributed':
        return client
    else:
        return request.param
=======
def test_nframes_less_nblocks_warning(analysis):
    u = mda.Universe(analysis._top, analysis._traj)
    n_frames = u.trajectory.n_frames
    with pytest.warns(UserWarning):
        analysis.run(stop=2, n_blocks=4, n_jobs=2)
    assert len(analysis.res) == 2
>>>>>>> 6aa6c616


def test_scheduler(analysis, scheduler):
    analysis.run(scheduler=scheduler)


@pytest.mark.parametrize('n_blocks', np.arange(1, 11))
def test_nblocks(analysis, n_blocks):
    analysis.run(n_blocks=n_blocks)
    assert len(analysis._results) == n_blocks


def test_guess_nblocks(analysis):
    analysis.run(n_jobs=-1)
    assert len(analysis._results) == joblib.cpu_count()


def test_attrlock():
    u = mda.Universe(PSF, DCD)
    pab = parallel.ParallelAnalysisBase(u, (u.atoms,))

    # Should initially be allowed to set attributes
    pab.thing1 = 24
    assert pab.thing1 == 24
    # Apply lock
    with pab.readonly_attributes():
        # Reading should still work
        assert pab.thing1 == 24
        # Setting should fail
        with pytest.raises(AttributeError):
            pab.thing2 = 100
    # Outside of lock context setting should again work
    pab.thing2 = 100
    assert pab.thing2 == 100


def test_reduce():
    res = []
    u = mda.Universe(PSF, DCD)
    ana = NoneAnalysis(u.atoms)
    res = ana._reduce(res, [1])
    res = ana._reduce(res, [1])
    # Should see res become a list with 2 elements.
    assert res == [[1], [1]]<|MERGE_RESOLUTION|>--- conflicted
+++ resolved
@@ -91,27 +91,26 @@
     assert analysis.timing.universe == 0
 
 
-<<<<<<< HEAD
 @pytest.fixture(scope='session', params=('distributed', 'multiprocessing'))
 def scheduler(request, client):
     if request.param == 'distributed':
         return client
     else:
         return request.param
-=======
+
+
+def test_scheduler(analysis, scheduler):
+    analysis.run(scheduler=scheduler)
+
+      
 def test_nframes_less_nblocks_warning(analysis):
     u = mda.Universe(analysis._top, analysis._traj)
     n_frames = u.trajectory.n_frames
     with pytest.warns(UserWarning):
         analysis.run(stop=2, n_blocks=4, n_jobs=2)
     assert len(analysis.res) == 2
->>>>>>> 6aa6c616
-
-
-def test_scheduler(analysis, scheduler):
-    analysis.run(scheduler=scheduler)
-
-
+    
+    
 @pytest.mark.parametrize('n_blocks', np.arange(1, 11))
 def test_nblocks(analysis, n_blocks):
     analysis.run(n_blocks=n_blocks)
